--- conflicted
+++ resolved
@@ -1,10 +1,6 @@
-<<<<<<< HEAD
 import atexit
 import copy
 from typing import List, Tuple
-=======
-from typing import List
->>>>>>> c6b6ef8c
 from gcs_planar_pushing.images.image_generator import ImageGenerator
 from pydrake.all import (
     StartMeshcat,
@@ -64,13 +60,11 @@
         plant.Finalize()
 
         rgbd_sensors = AddRgbdSensors(builder, plant, scene_graph)
-<<<<<<< HEAD
-=======
+
         assert (
             len(rgbd_sensors) == 1
         ), f"Expected a single camera but got {len(rgbd_sensors)}"
         rgbd_sensor = rgbd_sensors[0]
->>>>>>> c6b6ef8c
 
         # Setup controller
         self._controller.add_meshcat(self._meshcat)
