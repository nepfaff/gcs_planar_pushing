--- conflicted
+++ resolved
@@ -157,15 +157,8 @@
         self._visualizer.StopRecording()
         self._visualizer.PublishRecording()
 
-<<<<<<< HEAD
-        context = self._simulator.get_mutable_context()
-        # action_log = self._action_logger.FindLog(context)
-        state_log = self._state_logger.FindLog(context)
-        # self._plot_logs(state_log, action_log)
-=======
         if self._visualize_log_graphs:
             self._visualize_logs()
->>>>>>> 2bf3b795
 
     def generate_data(
         self, log_every_k_sim_timesteps: int
